--- conflicted
+++ resolved
@@ -100,11 +100,8 @@
         return cc.cell(_latt, _atmssym)
     else:
         return cc.cell(_latt, _atms)
-<<<<<<< HEAD
-=======
 
 
->>>>>>> 1c8693af
 
 def _export_atom_list_to_cif(atoms, file=None):
     """
@@ -127,6 +124,11 @@
 def _export_lattice_to_cif(lattice, file=None):
     pass
 
+
+
+
+
+
 def export_cell_to_cif(cell):
     pass
 
